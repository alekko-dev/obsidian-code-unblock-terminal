--- conflicted
+++ resolved
@@ -112,9 +112,6 @@
           echo ""
           echo "✅ Binary verification passed for Electron 37 build"
 
-<<<<<<< HEAD
-      - name: Upload binary artifacts
-=======
       - name: Ensure node-pty has proper package structure
         shell: bash
         run: |
@@ -140,21 +137,14 @@
 
           echo "✓ node-pty package structure verified"
 
-      - name: Upload build artifact
->>>>>>> 828e4b87
+      - name: Upload binary artifacts
         uses: actions/upload-artifact@v4
         with:
           name: binaries-${{ matrix.os }}
           retention-days: 30
           path: |
-<<<<<<< HEAD
-=======
-            main.js
-            manifest.json
-            styles.css
             node_modules/node-pty/package.json
             node_modules/node-pty/lib/
->>>>>>> 828e4b87
             node_modules/node-pty/build/
             node_modules/node-pty/prebuilds/
 
@@ -220,13 +210,8 @@
   release:
     name: Release
     runs-on: ubuntu-latest
-<<<<<<< HEAD
     needs: [build-plugin, build-binaries, check-code-changes]
     if: github.event_name == 'push' && github.ref == 'refs/heads/main' && needs.check-code-changes.outputs.code_changed == 'true'
-=======
-    needs: build
-    if: github.event_name == 'push' && (github.ref == 'refs/heads/main' || github.ref == 'refs/heads/codex/implement-github-actions-pipeline-for-builds')
->>>>>>> 828e4b87
     permissions:
       contents: write
     concurrency:
@@ -246,7 +231,7 @@
         uses: actions/download-artifact@v4
         with:
           pattern: binaries-*
-          path: artifacts/binaries
+          path: artifacts
 
       - name: Extract metadata from manifest
         id: manifest
@@ -337,9 +322,9 @@
             BINARY_FOUND=false
 
             # Copy package.json (required for Node.js module resolution)
-            if [ -f "artifacts/build-$OS/node_modules/node-pty/package.json" ]; then
+            if [ -f "artifacts/binaries-$OS/node_modules/node-pty/package.json" ]; then
               mkdir -p "$RELEASE_DIR/node_modules/node-pty"
-              cp "artifacts/build-$OS/node_modules/node-pty/package.json" \
+              cp "artifacts/binaries-$OS/node_modules/node-pty/package.json" \
                 "$RELEASE_DIR/node_modules/node-pty/"
               echo "✓ Packaged node-pty package.json for $PLATFORM_NAME"
             else
@@ -349,9 +334,9 @@
             fi
 
             # Copy lib directory (JavaScript implementation and type definitions)
-            if [ -d "artifacts/build-$OS/node_modules/node-pty/lib" ]; then
+            if [ -d "artifacts/binaries-$OS/node_modules/node-pty/lib" ]; then
               mkdir -p "$RELEASE_DIR/node_modules/node-pty"
-              cp -r "artifacts/build-$OS/node_modules/node-pty/lib" \
+              cp -r "artifacts/binaries-$OS/node_modules/node-pty/lib" \
                 "$RELEASE_DIR/node_modules/node-pty/"
               echo "✓ Packaged node-pty lib directory for $PLATFORM_NAME"
             else
@@ -359,18 +344,18 @@
             fi
 
             # Check build/Release directory
-            if [ -d "artifacts/binaries/binaries-$OS/node_modules/node-pty/build/Release" ]; then
+            if [ -d "artifacts/binaries-$OS/node_modules/node-pty/build/Release" ]; then
               mkdir -p "$RELEASE_DIR/node_modules/node-pty/build"
-              cp -r "artifacts/binaries/binaries-$OS/node_modules/node-pty/build/Release" \
+              cp -r "artifacts/binaries-$OS/node_modules/node-pty/build/Release" \
                 "$RELEASE_DIR/node_modules/node-pty/build/"
               echo "✓ Packaged binaries from build/Release for $PLATFORM_NAME"
               BINARY_FOUND=true
             fi
 
             # Check prebuilds directory
-            if [ -d "artifacts/binaries/binaries-$OS/node_modules/node-pty/prebuilds" ]; then
+            if [ -d "artifacts/binaries-$OS/node_modules/node-pty/prebuilds" ]; then
               mkdir -p "$RELEASE_DIR/node_modules/node-pty"
-              cp -r "artifacts/binaries/binaries-$OS/node_modules/node-pty/prebuilds" \
+              cp -r "artifacts/binaries-$OS/node_modules/node-pty/prebuilds" \
                 "$RELEASE_DIR/node_modules/node-pty/"
               echo "✓ Packaged prebuilt binaries for $PLATFORM_NAME"
               BINARY_FOUND=true
